<<<<<<< HEAD
from .heavylight import Model
from .heavytables import Table
from .heavylight import Table as PDTable # older table format.
=======
from .heavylight import Model, Table
from .memory_optimized_model import LightModel
from .memory_optimized_cache import CacheGraph
>>>>>>> ba54a862
<|MERGE_RESOLUTION|>--- conflicted
+++ resolved
@@ -1,9 +1,4 @@
-<<<<<<< HEAD
 from .heavylight import Model
 from .heavytables import Table
-from .heavylight import Table as PDTable # older table format.
-=======
-from .heavylight import Model, Table
 from .memory_optimized_model import LightModel
-from .memory_optimized_cache import CacheGraph
->>>>>>> ba54a862
+from .memory_optimized_cache import CacheGraph